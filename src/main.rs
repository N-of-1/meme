/// Run a test where a Muse headset collects EEG data based on a series of
/// images presented to the wearer. Push that raw collected data to a Postgresql database.
#[macro_use]
extern crate log;

// Draw some multi-colored geometry to the screen
#[cfg(not(all(target_arch = "wasm32", target_os = "unknown")))]
extern crate env_logger;

#[cfg(all(target_arch = "wasm32", target_os = "unknown"))]
extern crate web_logger;

#[cfg(not(all(target_arch = "wasm32", target_os = "unknown")))]
extern crate nannou_osc;

extern crate arr_macro;
extern crate chrono;
extern crate mandala;
extern crate num_traits;
extern crate quicksilver;

use crate::eeg_view::ImageSet;
use arr_macro::arr;
use csv::Writer;
use eeg_view::EegViewState;
use log::{error, info};
use mandala::{Mandala, MandalaState};
use muse_model::{DisplayType, MuseModel};
use quicksilver::{
    combinators::result,
    geom::{Line, Rectangle, Shape, Transform, Vector},
    graphics::{Background::Img, Color, Font, FontStyle, Image, Mesh, ShapeRenderer},
    input::{ButtonState, GamepadButton, Key, MouseButton},
    lifecycle::{run, Asset, Event, Settings, State, Window},
    sound::Sound,
    Future, Result,
};
use std::fs::File;
use std::sync::mpsc::Receiver;
use std::time::{Duration, Instant};

mod eeg_view;
mod muse_model;

#[cfg(not(all(target_arch = "wasm32", target_os = "unknown")))]
mod muse_packet;

#[cfg(not(all(target_arch = "wasm32", target_os = "unknown")))]
const SCREEN_SIZE: (f32, f32) = (1920.0, 1200.0);
#[cfg(all(target_arch = "wasm32", target_os = "unknown"))]
const SCREEN_SIZE: (f32, f32) = (1280.0, 650.0);
const IMAGE_DURATION_FRAMES: u64 = 300;
const INTER_IMAGE_INTERVAL: u64 = 90;
const _IMAGE_SET_SIZE: usize = 24;
const MANDALA_CENTER: (f32, f32) = (SCREEN_SIZE.0 / 2.0, SCREEN_SIZE.1 / 2.0);
const MANDALA_SCALE: (f32, f32) = (3.0, 3.0); // Adjust size of Mandala vs screen

const FPS: u64 = 60; // Frames per second
const UPS: u64 = 60; // Updates per second
const TITLE: u64 = 4 * FPS;
const INTRO_A: u64 = TITLE + 25 * FPS; // INTRO
const INTRO_B: u64 = INTRO_A + 6 * FPS;
const INTRO_C: u64 = INTRO_B + 8 * FPS;
const NEGATIVE_A: u64 = INTRO_C + 22 * FPS; // TASK 1
const NEGATIVE_B: u64 = NEGATIVE_A + 116 * FPS;
const BREATHING_A: u64 = NEGATIVE_B + 10 * FPS; // TASK 2
const BREATHING_B: u64 = BREATHING_A + 120 * FPS;
const POSITIVE_A: u64 = BREATHING_B + 19 * FPS; // TASK 3
const POSITIVE_B: u64 = POSITIVE_A + 120 * FPS;
const FREE_RIDE_AA: u64 = POSITIVE_B + (0.5 * FPS as f32) as u64; // TASK 4
const FREE_RIDE_AB: u64 = FREE_RIDE_AA + (0.5 * FPS as f32) as u64;
const FREE_RIDE_AC: u64 = FREE_RIDE_AB + (0.5 * FPS as f32) as u64;
const FREE_RIDE_AD: u64 = FREE_RIDE_AC + (0.5 * FPS as f32) as u64;
const FREE_RIDE_AE: u64 = FREE_RIDE_AD + 17 * FPS;
const FREE_RIDE_B: u64 = FREE_RIDE_AE + 70 * FPS; // (same image)
const FREE_RIDE_C: u64 = FREE_RIDE_B + 10 * FPS; // (same image)
const THANK_YOU: u64 = FREE_RIDE_C + 9 * FPS; // THANK YOU

const IMAGE_LOGO: &str = "Nof1-logo.png";
const MANDALA_VALENCE_PETAL_SVG_NAME: &str = "mandala_valence_petal.svg";
const MANDALA_AROUSAL_PETAL_SVG_NAME: &str = "mandala_arousal_petal.svg";
const MANDALA_BREATH_PETAL_SVG_NAME: &str = "mandala_breath_petal.svg";
/// The visual slew time from current value to newly set value. Keep in mind that the newly set value is already smoothed, so this number should be small to provide consinuous interpolation between new values, not large to provide an additional layer of (less carefully controlled) smoothing filter.
const MANDALA_TRANSITION_DURATION: f32 = 0.5;

const FONT_EXTRA_BOLD: &str = "WorkSans-ExtraBold.ttf";
const FONT_MULI: &str = "Muli.ttf";
const FONT_EXTRA_BOLD_SIZE: f32 = 72.0;
const FONT_MULI_SIZE: f32 = 40.0;
const FONT_GRAPH_LABEL_SIZE: f32 = 40.0;
const FONT_EEG_LABEL_SIZE: f32 = 30.0;

const SOUND_CLICK: &str = "click.ogg";
const _SOUND_GUIDANCE: &str = "Meet Your Mind Leo's voice 200224.mp3";

const STR_TITLE: &str = "Meme Machine";
const STR_HELP_TEXT: &str = "First relax and watch your mind calm\n\nYou will then be shown some images. Press the left and right images to tell us if they are\nfamiliar and how they make you feel.";

const _COLOR_GREY: Color = Color {
    r: 0.5,
    g: 0.5,
    b: 0.5,
    a: 1.0,
};
const COLOR_CLEAR: Color = Color {
    r: 0.5,
    g: 0.5,
    b: 0.5,
    a: 0.0,
};
const COLOR_NOF1_DARK_BLUE: Color = Color {
    r: 31. / 256.,
    g: 18. / 256.,
    b: 71. / 256.,
    a: 1.0,
};
const COLOR_NOF1_LIGHT_BLUE: Color = Color {
    r: 189. / 256.,
    g: 247. / 256.,
    b: 255. / 256.,
    a: 1.0,
};
const COLOR_NOF1_TURQOISE: Color = Color {
    r: 0. / 256.,
    g: 200. / 256.,
    b: 200. / 256.,
    a: 1.0,
};
const COLOR_BACKGROUND: Color = Color::BLACK;
const COLOR_TITLE: Color = COLOR_NOF1_DARK_BLUE;
const COLOR_EEG_LABEL: Color = COLOR_NOF1_DARK_BLUE;
const COLOR_TEXT: Color = Color::BLACK;
const _COLOR_BUTTON: Color = COLOR_NOF1_DARK_BLUE;
const COLOR_BUTTON_PRESSED: Color = COLOR_NOF1_LIGHT_BLUE;
const COLOR_EMOTION: Color = Color::YELLOW;
const COLOR_VALENCE_MANDALA_CLOSED: Color = Color {
    // Purple, positive
    r: 0.415,
    g: 0.051,
    b: 0.67,
    a: 0.8,
};

const COLOR_VALENCE_MANDALA_OPEN: Color = Color {
    // Crimson, negative
    r: 220.0 / 256.0,
    g: 20.0 / 256.0,
    b: 60.0 / 256.0,
    a: 0.85,
};
const COLOR_AROUSAL_MANDALA_CLOSED: Color = Color {
    //Blue, low arousal
    r: 189. / 256.,
    g: 247. / 256.,
    b: 255. / 256.,
    a: 0.7,
};
const COLOR_AROUSAL_MANDALA_OPEN: Color = Color {
    // yellow orange, Low arousal 255, 174, 66
    r: 255.0 / 256.0,
    g: 174.0 / 256.0,
    b: 66.0 / 256.0,
    a: 1.0,
};
const COLOR_BREATH_MANDALA_CLOSED: Color = Color {
    //Blue, transparent, breath out
    r: 10. / 256.,
    g: 10. / 256.,
    b: 256. / 256.,
    a: 0.9,
};
const COLOR_BREATH_MANDALA_OPEN: Color = Color {
    // Green opaque, breath in
    r: 10.0 / 256.0,
    g: 256.0 / 256.0,
    b: 10.0 / 256.0,
    a: 0.0,
};

const BUTTON_WIDTH: f32 = 200.0;
const BUTTON_HEIGHT: f32 = 50.0;
const BUTTON_H_MARGIN: f32 = 20.0;
const BUTTON_V_MARGIN: f32 = 20.0;

const TITLE_V_MARGIN: f32 = 40.0;
const TEXT_V_MARGIN: f32 = 200.0;

const RECT_LEFT_BUTTON: Rectangle = Rectangle {
    pos: Vector {
        x: BUTTON_H_MARGIN,
        y: SCREEN_SIZE.1 - BUTTON_V_MARGIN - BUTTON_HEIGHT,
    },
    size: Vector {
        x: BUTTON_WIDTH,
        y: BUTTON_HEIGHT,
    },
};

const RECT_RIGHT_BUTTON: Rectangle = Rectangle {
    pos: Vector {
        x: SCREEN_SIZE.0 - BUTTON_H_MARGIN - BUTTON_WIDTH,
        y: SCREEN_SIZE.1 - BUTTON_V_MARGIN - BUTTON_HEIGHT,
    },
    size: Vector {
        x: BUTTON_WIDTH,
        y: BUTTON_HEIGHT,
    },
};

pub trait OscSocket: Sized {
    fn osc_socket_receive();
}

struct AppState {
    frame_count: u64,
    start_time: Instant,
    title_text: Asset<Image>,
    help_text: Asset<Image>,
    logo: Asset<Image>,
    sound_click: Asset<Sound>,
    sound_e1: Asset<Sound>,
    sound_e2: Asset<Sound>,
    sound_e3: Asset<Sound>,
    sound_e4: Asset<Sound>,
    sound_e5: Asset<Sound>,
    sound_e6: Asset<Sound>,
    sound_e7: Asset<Sound>,
    sound_e8: Asset<Sound>,
    sound_e9: Asset<Sound>,
    help_1: Asset<Image>,
    help_2: Asset<Image>,
    help_3: Asset<Image>,
    help_4: Asset<Image>,
    help_5: Asset<Image>,
    help_6: Asset<Image>,
    help_7a: Asset<Image>,
    help_7b: Asset<Image>,
    help_7c: Asset<Image>,
    help_8: Asset<Image>,
    help_9: Asset<Image>,
    left_button_color: Color,
    right_button_color: Color,
    mandala_valence: Mandala,
    mandala_arousal: Mandala,
    mandala_breath: Mandala,
    muse_model: MuseModel,
    eeg_view_state: EegViewState,
    _rx_eeg: Receiver<(Duration, muse_model::MuseMessageType)>,
    positive_images: ImageSet,
    negative_images: ImageSet,
    image_index_positive: usize,
    image_index_negative: usize,
    local_frame: u64,
    mandala_on: bool,
}

fn breathing_sinusoid_10sec(current_time: f32) -> f32 {
    let pi: f32 = std::f32::consts::PI;
    let sin: f32 = (current_time * 0.2f32 * pi).sin();
    sin / 2.0f32 + 0.5f32
}

impl AppState {
    // Perform any shutdown actions
    // Do not call this directly to end the app. Instead call window.close();
    fn shutdown_hooks(&mut self) -> Result<()> {
        // TODO Notify database session ended

        Ok(())
    }

    fn left_action(&mut self, _window: &mut Window) -> Result<()> {
        self.left_button_color = COLOR_BUTTON_PRESSED;
        self.sound_click
            .execute(|sound| sound.play())
            .expect("Could not play left button sound");
        Ok(())
    }

    fn right_action(&mut self, _window: &mut Window) -> Result<()> {
        self.right_button_color = COLOR_BUTTON_PRESSED;
        self.sound_click.execute(|sound| sound.play())
    }
}

impl AppState {
    fn seconds_since_start(&self) -> f32 {
        self.start_time.elapsed().as_nanos() as f32 / 1000000000.0
    }

    fn draw_mandala(&mut self, mandala_on: bool, window: &mut Window) {
        if !mandala_on {
            return;
        }
        let mut mesh = Mesh::new();

        let mut shape_renderer = ShapeRenderer::new(&mut mesh, Color::RED);
        let seconds_since_start = self.seconds_since_start();
        self.mandala_valence
            .draw(seconds_since_start, &mut shape_renderer);
        self.mandala_arousal
            .draw(seconds_since_start, &mut shape_renderer);
        window.mesh().extend(&mesh);
    }

    fn draw_breath_mandala(&mut self, current_time: f32, window: &mut Window) {
        let mut mesh = Mesh::new();
        let breath_state = breathing_sinusoid_10sec(current_time);
        let mut shape_renderer = ShapeRenderer::new(&mut mesh, Color::RED);
        let seconds_since_start = self.seconds_since_start();
        self.mandala_breath
            .start_transition(current_time, 0.01, breath_state);
        self.mandala_breath
            .draw(seconds_since_start, &mut shape_renderer);
        window.mesh().extend(&mesh);
    }
}

#[allow(dead_code)]
fn bound_normalized_value(normalized: f32) -> f32 {
    normalized.max(3.0).min(-3.0)
}

/// Create a log of values and events collected during a session
fn create_log_writer(filename: &str) -> Writer<File> {
    let current_date_time = muse_model::current_date_time_filename_format();
    let filename_with_date_time = format!("{} {}", current_date_time, filename);
    let writer: Writer<File> =
        Writer::from_path(filename_with_date_time).expect("Could not open CSV file for writing");

    writer
}

impl State for AppState {
    fn new() -> Result<AppState> {
        let title_font = Font::load(FONT_EXTRA_BOLD);
        let help_font = Font::load(FONT_MULI);
        let title_text = Asset::new(title_font.and_then(|font| {
            result(font.render(
                STR_TITLE,
                &FontStyle::new(FONT_EXTRA_BOLD_SIZE, COLOR_TITLE),
            ))
        }));
        let help_text = Asset::new(help_font.and_then(|font| {
            result(font.render(STR_HELP_TEXT, &FontStyle::new(FONT_MULI_SIZE, COLOR_TEXT)))
        }));

        let logo = Asset::new(Image::load(IMAGE_LOGO));
        let sound_click = Asset::new(Sound::load(SOUND_CLICK));
        let sound_e1 = Asset::new(Sound::load("F1.mp3"));
        let sound_e2 = Asset::new(Sound::load("F2.mp3"));
        let sound_e3 = Asset::new(Sound::load("F3.mp3"));
        let sound_e4 = Asset::new(Sound::load("F4.mp3"));
        let sound_e5 = Asset::new(Sound::load("F5.mp3"));
        let sound_e6 = Asset::new(Sound::load("F6.mp3"));
        let sound_e7 = Asset::new(Sound::load("F7.mp3"));
        let sound_e8 = Asset::new(Sound::load("F8.mp3"));
        let sound_e9 = Asset::new(Sound::load("F9.mp3"));

        let help_1 = Asset::new(Image::load("1fi.png"));
        let help_2 = Asset::new(Image::load("2fi.png"));
        let help_3 = Asset::new(Image::load("3fi.png"));
        let help_4 = Asset::new(Image::load("4fi.png"));
        let help_5 = Asset::new(Image::load("5fi.png"));
        let help_6 = Asset::new(Image::load("6fi.png"));
        let help_7a = Asset::new(Image::load("7a_fi.png"));
        let help_7b = Asset::new(Image::load("7b_fi.png"));
        let help_7c = Asset::new(Image::load("7c_fi.png"));
        let help_8 = Asset::new(Image::load("8fi.png"));
        let help_9 = Asset::new(Image::load("9fi.png"));

        //        let sound_blah = Asset::new(Sound::load(SOUND_GUIDANCE));
        let (rx_eeg, muse_model) = muse_model::MuseModel::new();
        let mandala_valence_state_open = MandalaState::new(
            COLOR_VALENCE_MANDALA_OPEN,
            Transform::rotate(90),
            Transform::translate((50.0, 0.0)),
            Transform::scale((0.85, 0.95)),
        );
        let mandala_valence_state_closed = MandalaState::new(
            COLOR_VALENCE_MANDALA_CLOSED,
            Transform::rotate(0.0),
            Transform::translate((0.0, 0.0)),
            Transform::scale((0.8, 0.65)),
        );
        let mut mandala_valence = Mandala::new(
            MANDALA_VALENCE_PETAL_SVG_NAME,
            MANDALA_CENTER,
            MANDALA_SCALE,
            12,
            mandala_valence_state_open,
            mandala_valence_state_closed,
            1.0,
        );
        let mandala_arousal_state_open = MandalaState::new(
            COLOR_AROUSAL_MANDALA_OPEN,
            Transform::rotate(60),
            Transform::translate((35.0, 0.0)),
            Transform::scale((0.85, 0.75)),
        );
        let mandala_arousal_state_closed = MandalaState::new(
            COLOR_AROUSAL_MANDALA_CLOSED,
            Transform::rotate(0.0),
            Transform::translate((0.0, 0.0)),
            Transform::scale((1., 1.)),
        );
        let mandala_breath_state_open = MandalaState::new(
            COLOR_BREATH_MANDALA_OPEN,
            Transform::rotate(30),
            Transform::translate((45.0, 0.0)),
            Transform::scale((1.0, 0.50)),
        );
        let mandala_breath_state_closed = MandalaState::new(
            COLOR_BREATH_MANDALA_CLOSED,
            Transform::rotate(0.0),
            Transform::translate((0.0, 0.0)),
            Transform::scale((0.3, 0.1)),
        );
        let mut mandala_arousal = Mandala::new(
            MANDALA_AROUSAL_PETAL_SVG_NAME,
            MANDALA_CENTER,
            MANDALA_SCALE,
            12,
            mandala_arousal_state_open,
            mandala_arousal_state_closed,
            0.0,
        );
        let mandala_breath = Mandala::new(
            MANDALA_BREATH_PETAL_SVG_NAME,
            MANDALA_CENTER,
            MANDALA_SCALE,
            12,
            mandala_breath_state_open,
            mandala_breath_state_closed,
            0.0,
        );
        mandala_valence.start_transition(0.0, 3.0, 0.0);
        mandala_arousal.start_transition(0.0, 3.0, 1.0);

        let eeg_view_state = EegViewState::new();
        let start_time = Instant::now();
        //println!("Start instant: {:?}", start_time);
        let positive_images = ImageSet::new(r#"positive-images//p"#);
        let negative_images = ImageSet::new(r#"negative-images//n"#);
        let image_index_positive: usize = 0;
        let image_index_negative: usize = 0;
        let local_frame: u64 = 0;
        let mandala_on = true;

        Ok(AppState {
            frame_count: 0,
            start_time,
            title_text,
            help_text,
            logo,
            sound_click,
            mandala_valence,
            mandala_arousal,
            mandala_breath,
            sound_e1,
            sound_e2,
            sound_e3,
            sound_e4,
            sound_e5,
            sound_e6,
            sound_e7,
            sound_e8,
            sound_e9,
            help_1,
            help_2,
            help_3,
            help_4,
            help_5,
            help_6,
            help_7a,
            help_7b,
            help_7c,
            help_8,
            help_9,
            left_button_color: COLOR_CLEAR,
            right_button_color: COLOR_CLEAR,
            eeg_view_state,
            _rx_eeg: rx_eeg,
            muse_model,
            positive_images,
            negative_images,
            image_index_positive,
            image_index_negative,
            local_frame,
            mandala_on,
        })
    }

    // This is called UPS times per second
    fn update(&mut self, window: &mut Window) -> Result<()> {
        // EXIT APP
        #[cfg(not(all(target_arch = "wasm32", target_os = "unknown")))]
        {
            if window.keyboard()[Key::Escape].is_down()
                || window
                    .gamepads()
                    .iter()
                    .any(|pad| pad[GamepadButton::FaceLeft].is_down())
            {
                self.muse_model.flush_all();
                window.close();
            }
        }

        // LEFT SHIFT OR GAMEPAD ACTION
        if window.keyboard()[Key::LShift] == ButtonState::Pressed
            || window
                .gamepads()
                .iter()
                .any(|pad| pad[GamepadButton::TriggerLeft].is_down())
            || window
                .gamepads()
                .iter()
                .any(|pad| pad[GamepadButton::ShoulderLeft].is_down())
        {
            self.left_action(window)?;
        }

        // RIGHT SHIFT OR GAMEPAD ACTION
        if window.keyboard()[Key::RShift] == ButtonState::Pressed
            || window
                .gamepads()
                .iter()
                .any(|pad| pad[GamepadButton::TriggerRight].is_down())
            || window
                .gamepads()
                .iter()
                .any(|pad| pad[GamepadButton::ShoulderRight].is_down())
        {
            self.right_action(window)?;
        }

        // LEFT SCREEN BUTTON PRESS
        if window.mouse()[MouseButton::Left] == ButtonState::Pressed
            && RECT_LEFT_BUTTON.contains(window.mouse().pos())
        {
            self.left_action(window)?;
        }

        // RIGHT SCREEN BUTTON PRESS
        if window.mouse()[MouseButton::Left] == ButtonState::Pressed
            && RECT_RIGHT_BUTTON.contains(window.mouse().pos())
        {
            self.right_action(window)?;
        }

        // TODO NANO SEEED BUTTON PRESS

        // F1
        if window.keyboard()[Key::F1] == ButtonState::Pressed {
            self.muse_model.display_type = DisplayType::Mandala;
        }

        // F2
        if window.keyboard()[Key::F2] == ButtonState::Pressed {
            self.muse_model.display_type = DisplayType::Dowsiness;
        }

        // F3
        if window.keyboard()[Key::F3] == ButtonState::Pressed {
            self.muse_model.display_type = DisplayType::Emotion;
        }

        // F4
        if window.keyboard()[Key::F4] == ButtonState::Pressed {
            self.muse_model.display_type = DisplayType::EegValues;
        }

        let (normalized_valence_option, normalized_arousal_option) =
            self.muse_model.receive_packets();
        if self.frame_count > TITLE {
            let current_time = self.seconds_since_start();
            if let Some(normalized_valence) = normalized_valence_option {
                if normalized_valence.is_finite() {
                    self.mandala_valence.start_transition(
                        current_time,
                        MANDALA_TRANSITION_DURATION,
                        normalized_valence,
                    );
                }
            }
            if let Some(normalized_arousal) = normalized_arousal_option {
                if normalized_arousal.is_finite() {
                    self.mandala_arousal.start_transition(
                        current_time,
                        MANDALA_TRANSITION_DURATION,
                        normalized_arousal,
                    );
                }
            }
        }
        self.muse_model.count_down();

        Ok(())
    }

    fn event(&mut self, event: &Event, _window: &mut Window) -> Result<()> {
        if let Event::Closed = event {
            self.shutdown_hooks()?;
        }

        Ok(())
    }

    // This is called FPS times per second
    fn draw(&mut self, window: &mut Window) -> Result<()> {
        let background_color = COLOR_BACKGROUND;
        window.clear(background_color)?;

        // THE NAME AT THE TOP OF THE IF STATEMENT IS THE NAME OF THE PREVIOUS STAGE
        if self.frame_count == TITLE {
            let _result = self.sound_e1.execute(|sound| sound.play());
        }
        if self.frame_count == INTRO_C {
            let _result = self.sound_e2.execute(|sound| sound.play());
        }
        if self.frame_count == NEGATIVE_A {
            let _result = self.sound_e3.execute(|sound| sound.play());
        }
        if self.frame_count == NEGATIVE_B {
            let _result = self.sound_e4.execute(|sound| sound.play());
        }
        if self.frame_count == BREATHING_B {
            let _result = self.sound_e5.execute(|sound| sound.play());
        }
        if self.frame_count == POSITIVE_A {
            let _result = self.sound_e6.execute(|sound| sound.play());
        }
        if self.frame_count == POSITIVE_B {
            let _result = self.sound_e7.execute(|sound| sound.play());
        }
        if self.frame_count == FREE_RIDE_AB {
            let _result = self.sound_e8.execute(|sound| sound.play());
        }
        if self.frame_count == FREE_RIDE_C {
            let _result = self.sound_e9.execute(|sound| sound.play());
        }

        let optional_image: Option<&mut Asset<Image>> =
            if self.frame_count > TITLE && self.frame_count < INTRO_A {
                Some(&mut self.help_1)
            } else if self.frame_count >= INTRO_A && self.frame_count < INTRO_B {
                Some(&mut self.help_2)
            } else if self.frame_count >= INTRO_B && self.frame_count < INTRO_C {
                Some(&mut self.help_3)
            } else if self.frame_count >= INTRO_C && self.frame_count < NEGATIVE_A {
                Some(&mut self.help_4)
            // } else if self.frame_count >= NEGATIVE_A && self.frame_count < NEGATIVE_B {
            //     Some(&mut self.help_5)
            } else if self.frame_count >= NEGATIVE_B && self.frame_count < BREATHING_A {
                Some(&mut self.help_5)
            // } else if self.frame_count >= BREATHING_A && self.frame_count < BREATHING_B {
            //     Some(&mut self.help_)
            } else if self.frame_count >= BREATHING_B && self.frame_count < POSITIVE_A {
                Some(&mut self.help_6)
            // } else if self.frame_count >= POSITIVE_A && self.frame_count < POSITIVE_B {
            //     Some(&mut self.help_)
            // } else if self.frame_count >= POSITIVE_B && self.frame_count < FREE_RIDE_A {
            //     Some(&mut self.help_)
            // } else if self.frame_count >= FREE_RIDE_AA && self.frame_count < FREE_RIDE_AB {
            //     Some(&mut self.help_7a)
            // } else if self.frame_count >= FREE_RIDE_AB && self.frame_count < FREE_RIDE_AC {
            //     Some(&mut self.help_7a)
            // } else if self.frame_count >= FREE_RIDE_AC && self.frame_count < FREE_RIDE_AD {
            //     Some(&mut self.help_7b)
            // } else if self.frame_count >= FREE_RIDE_AD && self.frame_count < FREE_RIDE_B {
            //     Some(&mut self.help_7c)
            // } else if self.frame_count >= FREE_RIDE_B && self.frame_count < FREE_RIDE_C {
            //     Some(&mut self.help_8)
<<<<<<< HEAD
            // } else if self.frame_count >= FREE_RIDE_C {
            //     Some(&mut self.help_9)
=======
            } else if self.frame_count >= FREE_RIDE_C {
                Some(&mut self.help_9)
>>>>>>> 53865d1d
            } else {
                None
            };

        match optional_image {
            Some(i) => {
                i.execute(|image| {
                    window.draw(
                        &image
                            .area()
                            .with_center((SCREEN_SIZE.0 / 2.0, SCREEN_SIZE.1 / 4.0)),
                        Img(&image),
                    );
                    Ok(())
                })?;
            }
            None => (),
        }

        if self.frame_count < TITLE {
            self.draw_mandala(self.mandala_on, window);

            // LOGO
            self.logo.execute(|image| {
                window.draw(
                    &image
                        .area()
                        .with_center((SCREEN_SIZE.0 / 2.0, SCREEN_SIZE.1 / 4.0)),
                    Img(&image),
                );
                Ok(())
            })?;
        }; //else if self.frame_count < INTRO_A {
           // self.help_1.execute(|image| {
           //     window.draw(
           //         &image
           //             .area()
           //             .with_center((SCREEN_SIZE.0 / 2.0, SCREEN_SIZE.1 / 4.0)),
           //         Img(&image),
           //     );
           //     Ok(())
           // })?;

        // TITLE
        // self.title_text.execute(|image| {
        //     window.draw(
        //         &image
        //             .area()
        //             .with_center((SCREEN_SIZE.0 / 2.0, TITLE_V_MARGIN)),
        //         Img(&image),
        //     );
        //     Ok(())
        // })?;

        // // TEXT
        // self.help_text.execute(|image| {
        //     window.draw(
        //         &image
        //             .area()
        //             .with_center((SCREEN_SIZE.0 / 2.0, TEXT_V_MARGIN)),
        //         Img(&image),
        //     );
        //     Ok(())
        // })?;

        // RIGHT BUTTON
        // let right_color = self.right_button_color;
        // self.sound_click.execute(|_| {
        //     window.draw(&RECT_RIGHT_BUTTON, Col(right_color));
        //     Ok(())
        // })?;
        // self.right_button_color = COLOR_BUTTON;
        if self.frame_count > NEGATIVE_A && self.frame_count < NEGATIVE_B {
            match self.muse_model.display_type {
                DisplayType::Mandala => {
                    self.draw_mandala(self.mandala_on, window);
                    if self.local_frame < IMAGE_DURATION_FRAMES {
                        self.negative_images.draw(self.image_index_negative, window);
                        self.local_frame += 1;
                    } else if self.local_frame < IMAGE_DURATION_FRAMES + INTER_IMAGE_INTERVAL {
                        //TODO Interstitial interval
                        self.local_frame += 1;
                    } else {
                        self.mandala_on = true;
                        //println!("ELSE: {}", self.local_frame);
                        self.local_frame *= 0;
                        self.image_index_negative += 1 as usize;
                    }
                }

                _ => eeg_view::draw_view(&self.muse_model, window, &mut self.eeg_view_state),
            }
        };

        if self.frame_count > BREATHING_A && self.frame_count < BREATHING_B {
            self.mandala_on = false;
            match self.muse_model.display_type {
                DisplayType::Mandala => {
                    self.draw_mandala(self.mandala_on, window);
                    // println!("Breathing block!");
                    self.draw_breath_mandala(self.seconds_since_start(), window);
                    self.mandala_on = true;
                    self.local_frame = 0;
                }
                _ => eeg_view::draw_view(&self.muse_model, window, &mut self.eeg_view_state),
            }
        };

        if self.frame_count > POSITIVE_A && self.frame_count < POSITIVE_B {
            match self.muse_model.display_type {
                DisplayType::Mandala => {
                    self.draw_mandala(self.mandala_on, window);
                    if self.local_frame < IMAGE_DURATION_FRAMES {
                        self.positive_images.draw(self.image_index_positive, window);
                        self.local_frame += 1;
                    } else if self.local_frame < IMAGE_DURATION_FRAMES + INTER_IMAGE_INTERVAL {
                        //TODO Interstitial interval
                        self.local_frame += 1;
                    } else {
                        self.mandala_on = true;
                        //println!("ELSE: {}", self.local_frame);
                        self.local_frame *= 0;
                        self.image_index_positive += 1 as usize;
                    }
                }

                _ => eeg_view::draw_view(&self.muse_model, window, &mut self.eeg_view_state),
            }
        };

        if self.frame_count > FREE_RIDE_AA && self.frame_count < FREE_RIDE_C {
            match self.muse_model.display_type {
                DisplayType::Mandala => {
                    self.draw_mandala(self.mandala_on, window);
                }
                _ => eeg_view::draw_view(&self.muse_model, window, &mut self.eeg_view_state),
            }
        }

        //         // LEFT BUTTON
        //         let left_color = self.left_button_color;
        //         self.sound_click.execute(|_| {
        //             window.draw(&RECT_LEFT_BUTTON, Col(left_color));
        //             Ok(())
        //         })?;
        //         self.left_button_color = COLOR_BUTTON;

        //         // RIGHT BUTTON
        //         let right_color = self.right_button_color;
        //         self.sound_click.execute(|_| {
        //             window.draw(&RECT_RIGHT_BUTTON, Col(right_color));
        //             Ok(())
        //         })?;
        //         self.right_button_color = COLOR_BUTTON;
        //     } else {
        //         // LOGO
        //         self.logo.execute(|image| {
        //             window.draw(
        //                 &image
        //                     .area()
        //                     .with_center((SCREEN_SIZE.0 / 2.0, SCREEN_SIZE.1 / 2.0)),
        //                 Img(&image),
        //             );
        //             Ok(())
        //         })?;
        //     }

        self.frame_count = self.frame_count + 1;
        if self.frame_count == std::u64::MAX {
            self.frame_count = 1;
        }

        Ok(())
    }

    fn handle_error(error: quicksilver::Error) {
        error!("Unhandled error: {:?}", error);
        panic!("Unhandled error: {:?}", error);
    }
}

fn main() {
    use quicksilver::graphics::*;

    #[cfg(not(all(target_arch = "wasm32", target_os = "unknown")))]
    {
        env_logger::init();
    }

    #[cfg(all(target_arch = "wasm32", target_os = "unknown"))]
    {
        web_logger::init();
    }

    info!("meme_quicksilver start");
    let draw_rate: f64 = 1000. / FPS as f64;
    let update_rate: f64 = 1000. / UPS as f64;

    let settings = Settings {
        icon_path: Some("n-icon.png"),
        fullscreen: true,
        resize: ResizeStrategy::Fit,
        draw_rate,
        update_rate,
        ..Settings::default()
    };

    run::<AppState>(
        STR_TITLE,
        Vector::new(SCREEN_SIZE.0, SCREEN_SIZE.1),
        settings,
    )
}<|MERGE_RESOLUTION|>--- conflicted
+++ resolved
@@ -672,13 +672,8 @@
             //     Some(&mut self.help_7c)
             // } else if self.frame_count >= FREE_RIDE_B && self.frame_count < FREE_RIDE_C {
             //     Some(&mut self.help_8)
-<<<<<<< HEAD
-            // } else if self.frame_count >= FREE_RIDE_C {
-            //     Some(&mut self.help_9)
-=======
             } else if self.frame_count >= FREE_RIDE_C {
                 Some(&mut self.help_9)
->>>>>>> 53865d1d
             } else {
                 None
             };
