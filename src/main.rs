--- conflicted
+++ resolved
@@ -364,25 +364,6 @@
 
         let logo = Asset::new(Image::load(IMAGE_LOGO));
         let sound_click = Asset::new(Sound::load(SOUND_CLICK));
-<<<<<<< HEAD
-        let sound_e1 = Asset::new(Sound::load("E1.mp3"));
-        let sound_e2 = Asset::new(Sound::load("E2.mp3"));
-        let sound_e3 = Asset::new(Sound::load("E3.mp3"));
-        let sound_e4 = Asset::new(Sound::load("E4.mp3"));
-        let sound_e5 = Asset::new(Sound::load("E5.mp3"));
-        let sound_e6 = Asset::new(Sound::load("E6.mp3"));
-        let sound_e7 = Asset::new(Sound::load("E7.mp3"));
-        let sound_e9 = Asset::new(Sound::load("E9.mp3"));
-
-        let help_1 = Asset::new(Image::load("1.png"));
-        let help_2 = Asset::new(Image::load("2.png"));
-        let help_3 = Asset::new(Image::load("3.png"));
-        let help_4 = Asset::new(Image::load("4.png"));
-        let help_5 = Asset::new(Image::load("5.png"));
-        let help_6 = Asset::new(Image::load("6.png"));
-        let help_7 = Asset::new(Image::load("7.png"));
-        let help_8 = Asset::new(Image::load("8.png"));
-=======
         let sound_e1 = Asset::new(Sound::load("F1.mp3"));
         let sound_e2 = Asset::new(Sound::load("F2.mp3"));
         let sound_e3 = Asset::new(Sound::load("F3.mp3"));
@@ -400,7 +381,6 @@
         let help_6 = Asset::new(Image::load("6fi.png"));
         let help_7 = Asset::new(Image::load("7fi.png"));
         let help_8 = Asset::new(Image::load("8fi.png"));
->>>>>>> 338f31af
 
         let muse_model = muse_model::MuseModel::new(start_date_time);
         let mandala_valence_state_open = MandalaState::new(
