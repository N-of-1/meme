--- conflicted
+++ resolved
@@ -633,15 +633,9 @@
         if self.frame_count == POSITIVE_B {
             let _result = self.sound_e7.execute(|sound| sound.play());
         }
-<<<<<<< HEAD
-        if self.frame_count == FREE_RIDE_B {
-            let _result = self.sound_e8.execute(|sound| sound.play());
-        }
-=======
         // if self.frame_count == FREE_RIDE_AB {
         //     let _result = self.sound_e8.execute(|sound| sound.play());
         // }
->>>>>>> 5fb07d2c
         if self.frame_count == FREE_RIDE_C {
             let _result = self.sound_e9.execute(|sound| sound.play());
         }
